--- conflicted
+++ resolved
@@ -21,51 +21,44 @@
 
 find_package(LAPACK)
 
-<<<<<<< HEAD
 add_custom_command(
-        OUTPUT ${CMAKE_CURRENT_BINARY_DIR}/scf_mod.f
-	COMMAND	${FORPEDO} ${DEVEL} ${CMAKE_CURRENT_SOURCE_DIR}/scf_mod.fp.f > ${CMAKE_CURRENT_BINARY_DIR}/scf_mod.f
-	DEPENDS scf_mod.fp.f
+        OUTPUT ${CMAKE_CURRENT_BINARY_DIR}/scf_mod.f90
+	COMMAND	${FORPEDO} ${DEVEL} ${CMAKE_CURRENT_SOURCE_DIR}/scf_mod.fp.f90 > ${CMAKE_CURRENT_BINARY_DIR}/scf_mod.f90
+	DEPENDS scf_mod.fp.f90
 )
 
 add_custom_command(
-   OUTPUT ${CMAKE_CURRENT_BINARY_DIR}/iterate_mod.f 
-   COMMAND ${FORPEDO} ${DEVEL} ${CMAKE_CURRENT_SOURCE_DIR}/iterate_mod.fp.f > ${CMAKE_CURRENT_BINARY_DIR}/iterate_mod.f 
-   DEPENDS iterate_mod.fp.f
+   OUTPUT ${CMAKE_CURRENT_BINARY_DIR}/iterate_mod.f90
+   COMMAND ${FORPEDO} ${DEVEL} ${CMAKE_CURRENT_SOURCE_DIR}/iterate_mod.fp.f90 > ${CMAKE_CURRENT_BINARY_DIR}/iterate_mod.f90
+   DEPENDS iterate_mod.fp.f90
 )
 
 # Create a library called "pscf_lib", which includes module source files.
 # The extension is already found. Any number of sources could be listed here.
 add_library(pscf_lib
-    const_mod.f
-    io_mod.f
-    string_mod.f
-    version_mod.f
-    field_io_mod.f
+    const_mod.f90
+    io_mod.f90
+    string_mod.f90
+    version_mod.f90
+    field_io_mod.f90
     ${FFT_FILE}
-    grid_mod.f
-    basis_mod.f
-    grid_basis_mod.f
-    group_mod.f
-    unit_cell_mod.f
-    space_groups_mod.f
-    chain_mod.f
-    chemistry_mod.f
-    step_mod.f
-    ${CMAKE_CURRENT_BINARY_DIR}/scf_mod.f
-    ${CMAKE_CURRENT_BINARY_DIR}/iterate_mod.f 
-    response_pd_mod.f
-    sweep_mod.f
-    extrapolate_mod.f
-    response_mod.f
-    response_step_mod.f
-    spinodal_mod.f
-=======
-# Create a library called "common", which includes the source file "const_mod.f90".
-# The extension is already found. Any number of sources could be listed here.
-add_library(common 
-    const_mod.f90
->>>>>>> 3a9157af
+    grid_mod.f90
+    basis_mod.f90
+    grid_basis_mod.f90
+    group_mod.f90
+    unit_cell_mod.f90
+    space_groups_mod.f90
+    chain_mod.f90
+    chemistry_mod.f90
+    step_mod.f90
+    ${CMAKE_CURRENT_BINARY_DIR}/scf_mod.f90
+    ${CMAKE_CURRENT_BINARY_DIR}/iterate_mod.f90 
+    response_pd_mod.f90
+    sweep_mod.f90
+    extrapolate_mod.f90
+    response_mod.f90
+    response_step_mod.f90
+    spinodal_mod.f90
 )
 
 # Ensure that linker can find any headers or fortram *.mod module files,
