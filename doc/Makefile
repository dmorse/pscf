# = Paths to Script and Python Interpreter (modify as needed)
# PYTHON = python interpreter command (must be in $PATH)
# GDOC   = path to GDoc.py python documentation generation script

SRC=../src
BLD=../make
PYTHON=python
GDOC=../tools/python/GDoc/GDoc.py

# ====== Target to make html user manual  =======================
# Note: This requires the python2.7-sphinx python package

user-man: user-man/*.rst
	cd user-man; make html

# ====== Target to make html developer/api documentation ========
#
.PHONY: devel-man 

devel-man:	
<<<<<<< HEAD
	cp $(BLD)/pscf.f $(SRC)/pscf.f
	cp $(BLD)/scf_mod.f $(SRC)/scf_mod.f
	cp $(BLD)/iterate_mod.f $(SRC)/iterate_mod.f
	$(PYTHON) $(GDOC)
	rm $(SRC)/pscf.f
	rm $(SRC)/scf_mod.f
	rm $(SRC)/iterate_mod.f
=======
	cp $(BLD)/pscf.f90 $(SRC)/pscf.f90
	cp $(BLD)/scf_mod.f90 $(SRC)/scf/scf_mod.f90
	cp $(BLD)/iterate_mod.f90 $(SRC)/iterate/iterate_mod.f90
	$(PYTHON) $(GDOC)
	rm $(SRC)/pscf.f90
	rm $(SRC)/scf/scf_mod.f90
	rm $(SRC)/iterate/iterate_mod.f90
>>>>>>> 3a9157af

.PHONY: clean

clean:
	rm -rf  devel-man/*
	rm -rf  user-man/_build
<|MERGE_RESOLUTION|>--- conflicted
+++ resolved
@@ -18,23 +18,13 @@
 .PHONY: devel-man 
 
 devel-man:	
-<<<<<<< HEAD
-	cp $(BLD)/pscf.f $(SRC)/pscf.f
-	cp $(BLD)/scf_mod.f $(SRC)/scf_mod.f
-	cp $(BLD)/iterate_mod.f $(SRC)/iterate_mod.f
-	$(PYTHON) $(GDOC)
-	rm $(SRC)/pscf.f
-	rm $(SRC)/scf_mod.f
-	rm $(SRC)/iterate_mod.f
-=======
 	cp $(BLD)/pscf.f90 $(SRC)/pscf.f90
-	cp $(BLD)/scf_mod.f90 $(SRC)/scf/scf_mod.f90
-	cp $(BLD)/iterate_mod.f90 $(SRC)/iterate/iterate_mod.f90
+	cp $(BLD)/scf_mod.f90 $(SRC)/scf_mod.f90
+	cp $(BLD)/iterate_mod.f90 $(SRC)/iterate_mod.f90
 	$(PYTHON) $(GDOC)
 	rm $(SRC)/pscf.f90
-	rm $(SRC)/scf/scf_mod.f90
-	rm $(SRC)/iterate/iterate_mod.f90
->>>>>>> 3a9157af
+	rm $(SRC)/scf_mod.f90
+	rm $(SRC)/iterate_mod.f90
 
 .PHONY: clean
 
